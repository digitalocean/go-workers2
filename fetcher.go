package workers

import (
	"fmt"
	"time"

	"github.com/digitalocean/go-workers2/storage"
)

//Fetcher is an interface for managing work messages
type Fetcher interface {
	Queue() string
	Fetch()
	Acknowledge(*Msg)
	Ready() chan bool
	Messages() chan *Msg
	Close()
	Closed() bool
}

type simpleFetcher struct {
	store     storage.Store
	processID string
	queue     string
	ready     chan bool
	messages  chan *Msg
	stop      chan bool
	exit      chan bool
	closed    chan bool
}

func newSimpleFetcher(queue string, opts Options) *simpleFetcher {
	return &simpleFetcher{
		store:     opts.store,
		processID: opts.ProcessID,
		queue:     queue,
		ready:     make(chan bool),
		messages:  make(chan *Msg),
		stop:      make(chan bool),
		exit:      make(chan bool),
		closed:    make(chan bool),
	}
}

func (f *simpleFetcher) Queue() string {
	return f.queue
}

func (f *simpleFetcher) processOldMessages() {
	messages := f.inprogressMessages()

	for _, message := range messages {
		<-f.Ready()
		f.sendMessage(message)
	}
}

func (f *simpleFetcher) Fetch() {
	f.processOldMessages()

	go func() {
		for {
			// f.Close() has been called
			if f.Closed() {
				break
			}
			<-f.Ready()
			f.tryFetchMessage()
		}
	}()

	for {
		select {
		case <-f.stop:
			// Stop the redis-polling goroutine
			close(f.closed)
			// Signal to Close() that the fetcher has stopped
			close(f.exit)
			break
		}
	}
}

func (f *simpleFetcher) tryFetchMessage() {
<<<<<<< HEAD
	message, err := f.client.BRPopLPush(f.queue, f.inprogressQueue(), 1*time.Second).Result()
	switch err {
	case nil:
=======
	message, err := f.store.DequeueMessage(f.queue, f.inprogressQueue(), 1*time.Second)
	if err != nil {
		// If redis returns null, the queue is empty.
		// Just ignore empty queue errors; print all other errors.
		if err != storage.NoMessage {
			Logger.Println("ERR: ", f.queue, err)
		}
	} else {
>>>>>>> 03da3264
		f.sendMessage(message)
	case redis.Nil:
		// If redis returns null, the queue is empty.
		// Just ignore empty queue errors.
		time.Sleep(1*time.Second)
	default:
		// Print all other errors.
		Logger.Println("ERR: ", f.queue, err)
		time.Sleep(1*time.Second)
	}
}

func (f *simpleFetcher) sendMessage(message string) {
	msg, err := NewMsg(message)

	if err != nil {
		Logger.Println("ERR: Couldn't create message from", message, ":", err)
		return
	}

	f.Messages() <- msg
}

func (f *simpleFetcher) Acknowledge(message *Msg) {
<<<<<<< HEAD
	count := int64(-1)
	val, err := message.Get("unique").Bool()
	if err == nil && val {
		count = 0
	}
	f.client.LRem(f.inprogressQueue(), count, message.OriginalJson()).Result()
=======
	f.store.AcknowledgeMessage(f.inprogressQueue(), message.OriginalJson())
>>>>>>> 03da3264
}

func (f *simpleFetcher) Messages() chan *Msg {
	return f.messages
}

func (f *simpleFetcher) Ready() chan bool {
	return f.ready
}

func (f *simpleFetcher) Close() {
	f.stop <- true
	<-f.exit
}

func (f *simpleFetcher) Closed() bool {
	select {
	case <-f.closed:
		return true
	default:
		return false
	}
}

func (f *simpleFetcher) inprogressMessages() []string {
	messages, err := f.store.ListMessages(f.inprogressQueue())
	if err != nil {
		Logger.Println("ERR: ", err)
	}

	return messages
}

func (f *simpleFetcher) inprogressQueue() string {
	return fmt.Sprint(f.queue, ":", f.processID, ":inprogress")
}<|MERGE_RESOLUTION|>--- conflicted
+++ resolved
@@ -82,11 +82,6 @@
 }
 
 func (f *simpleFetcher) tryFetchMessage() {
-<<<<<<< HEAD
-	message, err := f.client.BRPopLPush(f.queue, f.inprogressQueue(), 1*time.Second).Result()
-	switch err {
-	case nil:
-=======
 	message, err := f.store.DequeueMessage(f.queue, f.inprogressQueue(), 1*time.Second)
 	if err != nil {
 		// If redis returns null, the queue is empty.
@@ -95,17 +90,8 @@
 			Logger.Println("ERR: ", f.queue, err)
 		}
 	} else {
->>>>>>> 03da3264
 		f.sendMessage(message)
-	case redis.Nil:
-		// If redis returns null, the queue is empty.
-		// Just ignore empty queue errors.
-		time.Sleep(1*time.Second)
-	default:
-		// Print all other errors.
-		Logger.Println("ERR: ", f.queue, err)
-		time.Sleep(1*time.Second)
-	}
+  }
 }
 
 func (f *simpleFetcher) sendMessage(message string) {
@@ -120,16 +106,7 @@
 }
 
 func (f *simpleFetcher) Acknowledge(message *Msg) {
-<<<<<<< HEAD
-	count := int64(-1)
-	val, err := message.Get("unique").Bool()
-	if err == nil && val {
-		count = 0
-	}
-	f.client.LRem(f.inprogressQueue(), count, message.OriginalJson()).Result()
-=======
 	f.store.AcknowledgeMessage(f.inprogressQueue(), message.OriginalJson())
->>>>>>> 03da3264
 }
 
 func (f *simpleFetcher) Messages() chan *Msg {
